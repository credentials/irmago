package irma

import (
	"encoding/xml"
	"fmt"
	"path/filepath"

	"github.com/go-errors/errors"
	"github.com/privacybydesign/irmago/internal/common"
)

// This file contains data types for scheme managers, issuers, credential types
// matching the XML files in irma_configuration.

// SchemeManager describes an issuer scheme and is the issuer equivalent to the RequestorScheme. The naming is legacy.
type SchemeManager struct {
	ID                string           `xml:"Id"`
	Name              TranslatedString `xml:"Name"`
	URL               string           `xml:"Url"`
	Contact           string           `xml:"contact"`
	Demo              bool             `xml:"Demo"` // Decides whether to download private keys
	Description       TranslatedString
	MinimumAppVersion SchemeAppVersion
	KeyshareServer    string
	KeyshareWebsite   string
	KeyshareAttribute string
	TimestampServer   string
	XMLVersion        int      `xml:"version,attr"`
	XMLName           xml.Name `xml:"SchemeManager"`

	Status    SchemeManagerStatus `xml:"-"`
	Timestamp Timestamp

	storagepath string
	index       SchemeManagerIndex
}

type SchemeAppVersion struct {
	Android int `xml:"Android"`
	IOS     int `xml:"iOS"`
}

// Issuer describes an issuer.
type Issuer struct {
	ID              string           `xml:"ID"`
	Name            TranslatedString `xml:"Name"`
	SchemeManagerID string           `xml:"SchemeManager"`
	ContactAddress  string
	ContactEMail    string
	DeprecatedSince Timestamp
	XMLVersion      int `xml:"version,attr"`
}

// CredentialType is a description of a credential type, specifying (a.o.) its name, issuer, and attributes.
type CredentialType struct {
	ID                    string           `xml:"CredentialID"`
	Name                  TranslatedString `xml:"Name"`
	IssuerID              string           `xml:"IssuerID"`
	SchemeManagerID       string           `xml:"SchemeManager"`
	IsSingleton           bool             `xml:"ShouldBeSingleton"`
	DisallowDelete        bool             `xml:"DisallowDelete"`
	Description           TranslatedString
	AttributeTypes        []*AttributeType `xml:"Attributes>Attribute" json:"-"`
	RevocationServers     []string         `xml:"RevocationServers>RevocationServer"`
	RevocationUpdateCount uint64
	RevocationUpdateSpeed uint64
	RevocationIndex       int      `xml:"-"`
	XMLVersion            int      `xml:"version,attr"`
	XMLName               xml.Name `xml:"IssueSpecification"`

	IssueURL     TranslatedString `xml:"IssueURL"`
	IsULIssueURL bool             `xml:"IsULIssueURL"`

	DeprecatedSince Timestamp

	Dependencies CredentialDependencies

	ForegroundColor         string
	BackgroundGradientStart string
	BackgroundGradientEnd   string

	IsInCredentialStore bool
	Category            TranslatedString
	FAQIntro            TranslatedString
	FAQPurpose          TranslatedString
	FAQContent          TranslatedString
	FAQHowto            TranslatedString
	FAQSummary          *TranslatedString
}

// AttributeType is a description of an attribute within a credential type.
type AttributeType struct {
	ID          string `xml:"id,attr"`
	Optional    string `xml:"optional,attr"  json:",omitempty"`
	Name        TranslatedString
	Description TranslatedString

	RandomBlind bool `xml:"randomblind,attr,optional" json:",omitempty"`

	Index        int    `xml:"-"`
	DisplayIndex *int   `xml:"displayIndex,attr" json:",omitempty"`
	DisplayHint  string `xml:"displayHint,attr"  json:",omitempty"`

	RevocationAttribute bool `xml:"revocation,attr" json:",omitempty"`

	// Taken from containing CredentialType
	CredentialTypeID string `xml:"-"`
	IssuerID         string `xml:"-"`
	SchemeManagerID  string `xml:"-"`
}

// CredentialDependencies contains dependencies on credential types, using condiscon:
// a conjunction of disjunctions of conjunctions of credential types.
type CredentialDependencies [][][]CredentialTypeIdentifier

// RequestorScheme describes verified requestors
type RequestorScheme struct {
	ID        RequestorSchemeIdentifier `json:"id"`
	URL       string                    `json:"url"`
	Demo      bool                      `json:"demo"`
	Status    SchemeManagerStatus       `json:"-"`
	Timestamp Timestamp                 `json:"-"`

	storagepath string
	index       SchemeManagerIndex
	requestors  []*RequestorInfo
}

// RequestorInfo describes a single verified requestor
type RequestorInfo struct {
<<<<<<< HEAD
	ID         RequestorIdentifier                    `json:"id"`
	Scheme     RequestorSchemeIdentifier              `json:"scheme"`
	Name       TranslatedString                       `json:"name"`
	Industry   *TranslatedString                      `json:"industry"`
	Hostnames  []string                               `json:"hostnames"`
	Logo       *string                                `json:"logo"`
	ValidUntil *Timestamp                             `json:"valid_until"`
	Wizards    map[IssueWizardIdentifier]*IssueWizard `json:"wizards"`
=======
	Scheme     RequestorSchemeIdentifier `json:"scheme"`
	Name       TranslatedString          `json:"name"`
	Industry   *TranslatedString         `json:"industry"`
	Hostnames  []string                  `json:"hostnames"`
	Logo       *string                   `json:"logo"`
	LogoPath   *string                   `json:"logoPath,omitempty"`
	ValidUntil *Timestamp                `json:"valid_until"`
	Unverified bool                      `json:"unverified"`
>>>>>>> 76a15116
}

// RequestorChunk is a number of verified requestors stored together. The RequestorScheme can consist of multiple such chunks
type RequestorChunk []*RequestorInfo

type (
	IssueWizard struct {
		ID       IssueWizardIdentifier     `json:"id"`
		Title    TranslatedString          `json:"title"`
		Logo     *string                   `json:"logo,omitempty"`     // SHA256 of the logo contents (which is the filename on disk)
		LogoPath *string                   `json:"logoPath,omitempty"` // Full path to the logo set automatically during scheme parsing
		Issues   *CredentialTypeIdentifier `json:"issues,omitempty"`

		Info *TranslatedString `json:"info,omitempty"`
		FAQ  []IssueWizardQA   `json:"faq,omitempty"`

		Intro              *TranslatedString   `json:"intro,omitempty"`
		SuccessHeader      *TranslatedString   `json:"successHeader,omitempty"`
		SuccessText        *TranslatedString   `json:"successText,omitempty"`
		ExpandDependencies *bool               `json:"expandDependencies,omitempty"`
		Contents           IssueWizardContents `json:"contents"`
	}

	IssueWizardQA struct {
		Question TranslatedString `json:"question"`
		Answer   TranslatedString `json:"answer"`
	}

	// IssueWizardContents contains a condiscon (conjunction of disjunctions of conjunctions)
	// of issue wizard items, making it possible to present the user with different options
	// to complete the wizard.
	IssueWizardContents [][][]IssueWizardItem

	IssueWizardItem struct {
		Type       IssueWizardItemType       `json:"type"`
		Credential *CredentialTypeIdentifier `json:"credential,omitempty"`
		Header     *TranslatedString         `json:"header,omitempty"`
		Text       *TranslatedString         `json:"text,omitempty"`
		Label      *TranslatedString         `json:"label,omitempty"`
		SessionURL *string                   `json:"sessionUrl,omitempty"`
		URL        *TranslatedString         `json:"url,omitempty"`
		InApp      *bool                     `json:"inapp,omitempty"`
	}

	IssueWizardItemType string
)

const (
	IssueWizardItemTypeCredential IssueWizardItemType = "credential"
	IssueWizardItemTypeSession    IssueWizardItemType = "session"
	IssueWizardItemTypeWebsite    IssueWizardItemType = "website"

	maxWizardComplexity = 10
)

// Path returns a list of IssueWizardItems to be used as the wizard item order.
// If the ExpandDependencies boolean is set to false, the result of IssueWizardContents.ChoosePath
// is returned. If not set or set to true, this is augmented with all dependencies of all items
// in an executable order.
func (wizard IssueWizard) Path(conf *Configuration, creds CredentialInfoList) ([]IssueWizardItem, error) {
	// convert creds slice to map for easy lookup
	credsmap := map[CredentialTypeIdentifier]struct{}{}
	for _, cred := range creds {
		credsmap[cred.Identifier()] = struct{}{}
	}

	contents := wizard.Contents.ChoosePath(conf, credsmap)
	if wizard.ExpandDependencies != nil && !*wizard.ExpandDependencies {
		return contents, nil
	} else {
		return buildDependencyTree(contents, conf, credsmap)
	}
}

func buildDependencyTree(contents []IssueWizardItem, conf *Configuration, credsmap map[CredentialTypeIdentifier]struct{}) ([]IssueWizardItem, error) {
	// Each item in contents refers to a credential type that has dependencies, which may themselves
	// have dependencies. So each item has a tree of dependencies. We must return a list
	// containing all dependencies of each item in an executable order, i.e. item n in the
	// list depends only on items < n in the list. We do this as follows:
	// - by considering element n in items to be dependent on element n-1, we join all
	//   dependency trees into one
	// - of that tree, starting at the leaf nodes and iterating downwards toward the root,
	//   we put all items in the result list.

	// We assume here that if one wizard item depends on another, and that dependency is not defined
	// in the corresponding credential type issuer scheme, then they are put in the correct order in
	// the wizard in the requestor scheme: first a credential not depending on any other item in the
	// wizard, then an item that may depend on the first item, etc.
	// Below we iterate per level over the tree (root = level 0, its dependencies = level 1, their
	// dependencies = level 2, etc). Before that iteration, we don't yet know how many levels there
	// are. So the only logical starting point for this iteration is level 0, the root - i.e., the
	// last item of the contents slice. So we first reverse contents.
	reversed := make([]IssueWizardItem, 0, len(contents))
	byID := map[CredentialTypeIdentifier]IssueWizardItem{}
	skipped := 0
	for i := len(contents) - 1; i >= 0; i-- {
		item := contents[i]
		if item.Credential == nil {
			// If an item does not denote what credential it issues, we cannot take it into account -
			// just ignore it here and append it back to the end of the wizard just before returning.
			skipped++
			continue
		}
		reversed = append(reversed, contents[i])
		byID[*contents[i].Credential] = contents[i]
	}

	// Build a map containing per level of the dependency tree the (deduplicated) nodes at that level
	depTree := map[int]map[CredentialTypeIdentifier]struct{}{}
	for i, item := range reversed {
		populateDepTree(depTree, i, *item.Credential, conf, credentialDependencies{}, credsmap)
	}

	// Scanning horizontally, i.e. per level, we iterate across the tree, putting all
	// credential types that we come across in the result slice. This starts at the leaf nodes
	// that have no dependencies, and after that across the intermediate nodes whose dependencies
	// have been put in the result slice in previous iterations.
	var result []IssueWizardItem                         // to return
	resultMap := map[CredentialTypeIdentifier]struct{}{} // to keep track of credentials already put in the result slice
	for i := len(depTree) - 1; i >= 0; i-- {
		for id := range depTree[i] {
			if _, ok := resultMap[id]; ok {
				continue
			}
			resultMap[id] = struct{}{}
			if item, present := byID[id]; present {
				result = append(result, item)
			} else {
				current := id // create copy of loop variable to take address of
				result = append(result, IssueWizardItem{
					Type:       IssueWizardItemTypeCredential,
					Credential: &current,
				})
			}
		}
	}

	result = append(result, contents[len(contents)-skipped:]...)
	return result, nil
}

type credentialDependencies map[CredentialTypeIdentifier][]IssueWizardItem

// populateDepTree is a recursive function that populates a map containing per level of a tree the
// (deduplicated) nodes at that level.
func populateDepTree(
	depTree map[int]map[CredentialTypeIdentifier]struct{},
	level int,
	id CredentialTypeIdentifier,
	conf *Configuration,
	deps credentialDependencies,
	creds map[CredentialTypeIdentifier]struct{},
) {
	if depTree[level] == nil {
		depTree[level] = map[CredentialTypeIdentifier]struct{}{}
	}
	depTree[level][id] = struct{}{}

	for _, child := range deps.get(id, conf, creds) {
		populateDepTree(depTree, level+1, *child.Credential, conf, deps, creds)
	}
}

// get returns the credential dependencies of the specified credential. If not present in the map
// it caches them before returning; on later invocations for the same credential the cached output
// is returned.
func (deps credentialDependencies) get(id CredentialTypeIdentifier, conf *Configuration, creds map[CredentialTypeIdentifier]struct{}) []IssueWizardItem {
	if _, present := deps[id]; !present {
		deps[id] = conf.CredentialTypes[id].Dependencies.WizardContents().ChoosePath(conf, creds)
	}
	return deps[id]
}

// ChoosePath processes the wizard contents given the list of present credentials. Of each disjunction,
// either the first contained inner conjunction that is satisfied by the credential list is chosen;
// or if no such conjunction exists in the disjunction, the first conjunction is chosen.
// The result of doing this for all outer conjunctions is flattened and returned.
func (contents IssueWizardContents) ChoosePath(conf *Configuration, creds map[CredentialTypeIdentifier]struct{}) []IssueWizardItem {
	var choice []IssueWizardItem
	for _, discon := range contents {
		disconSatisfied := false
		for _, con := range discon {
			conSatisfied := true
			for _, item := range con {
				if item.Credential == nil {
					// If it is not known what credential this item will issue (if any), then we cannot
					// compare that credential to the list of present credentials to establish whether
					// or not this item is completed. So we cannot consider the item to be completed,
					// thus neither can we consider the containing conjunction as completed.
					conSatisfied = false
					break
				}
				if _, present := creds[*item.Credential]; !present {
					conSatisfied = false
					break
				}
			}
			if conSatisfied {
				choice = append(choice, con...)
				disconSatisfied = true
				break
			}
		}
		if !disconSatisfied {
			choice = append(choice, discon[0]...)
		}
	}

	return choice
}

func (wizard *IssueWizard) Validate(conf *Configuration) error {
	conf.validateTranslations(fmt.Sprintf("issue wizard %s", wizard.ID), wizard)

	if (wizard.SuccessHeader == nil) != (wizard.SuccessText == nil) {
		return errors.New("wizard contents must have success header and text either both specified, or both empty")
	}
	// validate that no possible content graph is too complex
	allRelevantPaths := wizard.Contents.buildValidationPaths(conf, map[CredentialTypeIdentifier]struct{}{})
	for _, contents := range allRelevantPaths {
		// validate expanded dependency tree if ExpandDependencies flag is set to true; otherwise validate current length
		if wizard.ExpandDependencies == nil || *wizard.ExpandDependencies {
			result, error := buildDependencyTree(contents, conf, map[CredentialTypeIdentifier]struct{}{})

			if error != nil {
				return error
			}

			if len(result) >= maxWizardComplexity {
				return errors.Errorf("wizard with wizard ID %s too complex", wizard.ID)
			}
		} else {
			if len(contents) >= maxWizardComplexity {
				return errors.Errorf("wizard with wizard ID %s too complex", wizard.ID)
			}
		}
	}

	// validate translations, IssueWizardItems and FAQSummaries of dependencies
	shouldBeLast := false
	for i, outer := range wizard.Contents {
		for j, middle := range outer {
			for k, item := range middle {
				// validate all non-credential-items of a wizard are at the end
				if item.Type != "credential" {
					shouldBeLast = true
				} else {
					if shouldBeLast {
						return errors.Errorf("non-credential types in wizard %s should come last", wizard.ID)
					}
				}

				if err := item.validate(conf); err != nil {
					return errors.Errorf("item %d.%d.%d of issue wizard %s: %w", i, j, k, wizard.ID, err)
				}
				conf.validateTranslations(fmt.Sprintf("item %d.%d.%d of issue wizard %s", i, j, k, wizard.ID), item)
			}
		}
	}
	conf.validateTranslations(fmt.Sprintf("issue wizard %s", wizard.ID), wizard)
	for i, qa := range wizard.FAQ {
		conf.validateTranslations(fmt.Sprintf("QA %d of issue wizard %s", i, wizard.ID), qa)
	}

	return nil
}

func (contents IssueWizardContents) buildValidationPaths(conf *Configuration, creds map[CredentialTypeIdentifier]struct{}) [][]IssueWizardItem {
	var all [][]IssueWizardItem
	var choice []IssueWizardItem
	for _, discon := range contents {
		disconSatisfied := false

		for i, con := range discon {
			if i > 0 {
				if !userHasCreds(discon[i], creds) {
					// Copy from the original creds map to the target updatedCreds map
					updatedCreds := map[CredentialTypeIdentifier]struct{}{}
					for key, value := range creds {
						updatedCreds[key] = value
					}

					// check the scenario where the user already has the cards from this discon
					for _, item := range discon[i] {
						updatedCreds[*item.Credential] = struct{}{}
					}

					all = append(all, contents.buildValidationPaths(conf, updatedCreds)...)
				}
			}

			conSatisfied := true
			for _, item := range con {
				if item.Credential == nil {
					// If it is not known what credential this item will issue (if any), then we cannot
					// compare that credential to the list of present credentials to establish whether
					// or not this item is completed. So we cannot consider the item to be completed,
					// thus neither can we consider the containing conjunction as completed.
					conSatisfied = false
					break
				}
				if _, present := creds[*item.Credential]; !present {
					conSatisfied = false
					break
				}
			}
			if conSatisfied {
				choice = appendItems(choice, con)
				disconSatisfied = true
				break
			}
		}
		if !disconSatisfied {
			choice = appendItems(choice, discon[0])
		}
	}

	all = append(all, choice)

	return all
}

func userHasCreds(items []IssueWizardItem, creds map[CredentialTypeIdentifier]struct{}) bool {
	for _, val := range items {
		if val.Credential != nil {
			if _, ok := creds[*val.Credential]; !ok {
				return false
			}
		}
	}
	return true
}

// appendItems appends IssueWizardItems to IssueWizardItems and deduplicates
func appendItems(existing []IssueWizardItem, toBeAdded []IssueWizardItem) []IssueWizardItem {
	withDuplicates := append(existing, toBeAdded...)
	credsItemMap := make(map[*CredentialTypeIdentifier]IssueWizardItem)
	var itemsNoCreds []IssueWizardItem
	for _, i := range withDuplicates {
		if i.Credential != nil {
			credsItemMap[i.Credential] = i
		} else {
			itemsNoCreds = append(itemsNoCreds, i)
		}
	}

	var updated []IssueWizardItem
	for _, i := range credsItemMap {
		updated = append(updated, i)
	}
	updated = append(updated, itemsNoCreds...)

	return updated
}

func (item *IssueWizardItem) validate(conf *Configuration) error {
	if item.Type != IssueWizardItemTypeCredential &&
		item.Type != IssueWizardItemTypeSession &&
		item.Type != IssueWizardItemTypeWebsite {
		return errors.New("unsupported wizard item type")
	}
	if item.Type == IssueWizardItemTypeCredential {
		if item.Credential == nil {
			return errors.New("wizard item has type credential, but no credential specified")
		}
	} else {
		if item.Header == nil || item.Label == nil || item.Text == nil {
			return errors.New("wizard item missing required information")
		}
	}
	if item.Type == IssueWizardItemTypeSession && item.SessionURL == nil {
		return errors.New("wizard item has type session, but no session URL specified")
	}
	if item.Type == IssueWizardItemTypeWebsite && item.URL == nil {
		return errors.New("wizard item has type website, but no session URL specified")
	}

	if item.Credential == nil || conf.SchemeManagers[item.Credential.SchemeManagerIdentifier()] == nil {
		return nil
	}

	// In `irma scheme verify` is run on a single requestor scheme, we cannot expect mentioned
	// credential types from other schemes to exist. So only require mentioned credential types
	// to exist if their containing scheme also exists
	if conf.CredentialTypes[*item.Credential] == nil {
		return errors.New("nonexisting credential type " + item.Credential.Name())
	}

	// The wizard item itself must either contain a text field or their its credential type must have a FAQSummary
	if item.Text != nil {
		if l := item.Text.validate(); len(l) > 0 {
			return errors.New("Wizard item text field incomplete for item with credential type: " + item.Credential.String())
		}
	} else {
		faqSummary := conf.CredentialTypes[*item.Credential].FAQSummary
		if faqSummary == nil {
			return errors.New("FAQSummary missing for wizard item with credential type: " + item.Credential.String())
		}
		if l := faqSummary.validate(); len(l) > 0 {
			return errors.New("FAQSummary missing for: " + item.Credential.String())
		}
	}

	// All dependencies of the the item and their dependencies must contain FAQSummaries
	if conf.CredentialTypes[*item.Credential].Dependencies != nil {
		depChain := DependencyChain{*item.Credential}
		if err := validateFAQSummary(*item.Credential, conf, depChain); err != nil {
			return err
		}
	}

	return nil
}

func validateFAQSummary(cred CredentialTypeIdentifier, conf *Configuration, validatedDeps DependencyChain) error {
	for _, outer := range conf.CredentialTypes[cred].Dependencies {
		for _, middle := range outer {
			for _, item := range middle {
				faqSummary := conf.CredentialTypes[item].FAQSummary
				updatedDeps := append(validatedDeps, item)

				if faqSummary == nil {
					return errors.New("FAQSummary missing for last item in chain: " + updatedDeps.String())
				}

				if l := faqSummary.validate(); len(l) > 0 {
					return errors.New("FAQSummary incomplete for last item in chain: " + updatedDeps.String())
				}

				if conf.CredentialTypes[item].Dependencies != nil {
					return validateFAQSummary(item, conf, updatedDeps)
				}
			}
		}
	}

	return nil
}

// NewRequestorInfo returns a Requestor with just the given hostname
func NewRequestorInfo(hostname string) *RequestorInfo {
	return &RequestorInfo{
		Name:       NewTranslatedString(&hostname),
		Hostnames:  []string{hostname},
		Unverified: true,
	}
}

func (ad AttributeType) GetAttributeTypeIdentifier() AttributeTypeIdentifier {
	return NewAttributeTypeIdentifier(fmt.Sprintf("%s.%s.%s.%s", ad.SchemeManagerID, ad.IssuerID, ad.CredentialTypeID, ad.ID))
}

func (ad AttributeType) IsOptional() bool {
	return ad.Optional == "true"
}

// Returns indices of random blind attributes within this credentialtype
// The indices coincide with indices of an AttributeList (metadataAttribute at index 0)
func (ct *CredentialType) RandomBlindAttributeIndices() []int {
	indices := []int{}
	for i, at := range ct.AttributeTypes {
		if at.RandomBlind {
			indices = append(indices, i+1)
		}
	}
	return indices
}

func (ct *CredentialType) attributeTypeIdentifiers(indices []int) (ids []string) {
	for i, at := range ct.AttributeTypes {
		for _, j := range indices {
			if i == j {
				ids = append(ids, at.ID)
			}
		}
	}
	return
}

func (ct *CredentialType) RandomBlindAttributeNames() []string {
	return ct.attributeTypeIdentifiers(ct.RandomBlindAttributeIndices())
}

func (ct *CredentialType) RevocationSupported() bool {
	return len(ct.RevocationServers) > 0
}

// ContainsAttribute tests whether the specified attribute is contained in this
// credentialtype.
func (ct *CredentialType) ContainsAttribute(ai AttributeTypeIdentifier) bool {
	if ai.CredentialTypeIdentifier().String() != ct.Identifier().String() {
		return false
	}
	for _, desc := range ct.AttributeTypes {
		if desc.ID == ai.Name() {
			return true
		}
	}
	return false
}

// IndexOf returns the index of the specified attribute if present,
// or an error (and -1) if not present.
func (ct CredentialType) IndexOf(ai AttributeTypeIdentifier) (int, error) {
	if ai.CredentialTypeIdentifier() != ct.Identifier() {
		return -1, errors.New("Wrong credential type")
	}
	for i, description := range ct.AttributeTypes {
		if description.ID == ai.Name() {
			return i, nil
		}
	}
	return -1, errors.New("Attribute identifier not found")
}

func (ct CredentialType) AttributeType(ai AttributeTypeIdentifier) *AttributeType {
	i, _ := ct.IndexOf(ai)
	if i == -1 {
		return nil
	}
	return ct.AttributeTypes[i]
}

// TranslatedString is a map of translated strings.
type TranslatedString map[string]string

type xmlTranslation struct {
	XMLName xml.Name
	Text    string `xml:",chardata"`
}

type xmlTranslatedString struct {
	Translations []xmlTranslation `xml:",any"`
}

// MarshalXML implements xml.Marshaler.
func (ts *TranslatedString) MarshalXML(e *xml.Encoder, start xml.StartElement) error {
	temp := &xmlTranslatedString{}
	for lang, text := range *ts {
		temp.Translations = append(temp.Translations,
			xmlTranslation{XMLName: xml.Name{Local: lang}, Text: text},
		)
	}
	return e.EncodeElement(temp, start)
}

// UnmarshalXML unmarshals an XML tag containing a string translated to multiple languages,
// for example: <Foo><en>Hello world</en><nl>Hallo wereld</nl></Foo>
// into a TranslatedString: { "en": "Hello world" , "nl": "Hallo wereld" }
func (ts *TranslatedString) UnmarshalXML(d *xml.Decoder, start xml.StartElement) error {
	if map[string]string(*ts) == nil {
		*ts = TranslatedString(make(map[string]string))
	}
	temp := &xmlTranslatedString{}
	if err := d.DecodeElement(temp, &start); err != nil {
		return err
	}
	for _, translation := range temp.Translations {
		(*ts)[translation.XMLName.Local] = translation.Text
	}
	return nil
}

func (ts *TranslatedString) validate() []string {
	var invalidLangs []string
	for _, lang := range validLangs {
		if text, exists := (*ts)[lang]; !exists || text == "" {
			invalidLangs = append(invalidLangs, lang)

		}
	}
	return invalidLangs
}

func (deps CredentialDependencies) WizardContents() IssueWizardContents {
	var contents IssueWizardContents
	for _, credDiscon := range deps {
		discon := make([][]IssueWizardItem, 0, len(credDiscon))
		for _, credCon := range credDiscon {
			con := make([]IssueWizardItem, 0, len(credCon))
			for i := range credCon {
				con = append(con, IssueWizardItem{Type: IssueWizardItemTypeCredential, Credential: &(credCon[i])})
			}
			discon = append(discon, con)
		}
		contents = append(contents, discon)
	}
	return contents
}

func (deps *CredentialDependencies) UnmarshalXML(d *xml.Decoder, start xml.StartElement) error {
	var temp struct {
		Or []struct {
			And []struct {
				Con []CredentialTypeIdentifier `xml:"CredentialType"`
			}
		}
	}
	if err := d.DecodeElement(&temp, &start); err != nil {
		return err
	}
	for _, discon := range temp.Or {
		t := make([][]CredentialTypeIdentifier, 0, len(discon.And))
		for _, con := range discon.And {
			t = append(t, con.Con)
		}
		*deps = append(*deps, t)
	}
	return nil
}

// Identifier returns the identifier of the specified credential type.
func (ct *CredentialType) Identifier() CredentialTypeIdentifier {
	return NewCredentialTypeIdentifier(ct.SchemeManagerID + "." + ct.IssuerID + "." + ct.ID)
}

// IssuerIdentifier returns the issuer identifier of the specified credential type.
func (ct *CredentialType) IssuerIdentifier() IssuerIdentifier {
	return NewIssuerIdentifier(ct.SchemeManagerID + "." + ct.IssuerID)
}

func (ct *CredentialType) SchemeManagerIdentifier() SchemeManagerIdentifier {
	return NewSchemeManagerIdentifier(ct.SchemeManagerID)
}

func (ct *CredentialType) Logo(conf *Configuration) string {
	scheme := conf.SchemeManagers[ct.SchemeManagerIdentifier()]
	path := filepath.Join(scheme.path(), ct.IssuerID, "Issues", ct.ID, "logo.png")
	exists, err := common.PathExists(path)
	if err != nil || !exists {
		return ""
	}
	return path
}

// Identifier returns the identifier of the specified issuer description.
func (id *Issuer) Identifier() IssuerIdentifier {
	return NewIssuerIdentifier(id.SchemeManagerID + "." + id.ID)
}

func (id *Issuer) SchemeManagerIdentifier() SchemeManagerIdentifier {
	return NewSchemeManagerIdentifier(id.SchemeManagerID)
}

func (ri *RequestorInfo) logoPath(scheme *RequestorScheme) string {
	if ri.Logo != nil {
		logoPath := filepath.Join(scheme.path(), "assets", *ri.Logo+".png")
		if exists, _ := common.PathExists(logoPath); exists {
			return logoPath
		}
	}
	return ""
}<|MERGE_RESOLUTION|>--- conflicted
+++ resolved
@@ -128,25 +128,16 @@
 
 // RequestorInfo describes a single verified requestor
 type RequestorInfo struct {
-<<<<<<< HEAD
 	ID         RequestorIdentifier                    `json:"id"`
 	Scheme     RequestorSchemeIdentifier              `json:"scheme"`
 	Name       TranslatedString                       `json:"name"`
 	Industry   *TranslatedString                      `json:"industry"`
 	Hostnames  []string                               `json:"hostnames"`
 	Logo       *string                                `json:"logo"`
+	LogoPath   *string                                `json:"logoPath,omitempty"`
 	ValidUntil *Timestamp                             `json:"valid_until"`
+	Unverified bool                                   `json:"unverified"`
 	Wizards    map[IssueWizardIdentifier]*IssueWizard `json:"wizards"`
-=======
-	Scheme     RequestorSchemeIdentifier `json:"scheme"`
-	Name       TranslatedString          `json:"name"`
-	Industry   *TranslatedString         `json:"industry"`
-	Hostnames  []string                  `json:"hostnames"`
-	Logo       *string                   `json:"logo"`
-	LogoPath   *string                   `json:"logoPath,omitempty"`
-	ValidUntil *Timestamp                `json:"valid_until"`
-	Unverified bool                      `json:"unverified"`
->>>>>>> 76a15116
 }
 
 // RequestorChunk is a number of verified requestors stored together. The RequestorScheme can consist of multiple such chunks
